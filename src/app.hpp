#pragma once
#include <dear_imgui.hpp>
#include <gpu.hpp>
#include <resource_buffering.hpp>
#include <scoped_waiter.hpp>
#include <swapchain.hpp>
#include <vulkan/vulkan.hpp>
#include <window.hpp>

namespace lvk {
class App {
  public:
	void run();

  private:
	struct RenderSync {
		// signalled when Swapchain image has been acquired.
		vk::UniqueSemaphore draw{};
		// signalled when image is ready to be presented.
		vk::UniqueSemaphore present{};
		// signalled with present Semaphore, waited on before next render.
		vk::UniqueFence drawn{};
		// used to record rendering commands.
		vk::CommandBuffer command_buffer{};
	};

	void create_window();
	void create_instance();
	void create_surface();
	void select_gpu();
	void create_device();
	void create_swapchain();
	void create_render_sync();
	void create_imgui();

	void main_loop();

	auto acquire_render_target() -> bool;
	auto wait_for_frame() -> vk::CommandBuffer;
	void transition_for_render(vk::CommandBuffer command_buffer) const;
	void render(vk::CommandBuffer command_buffer);
	void transition_for_present(vk::CommandBuffer command_buffer) const;
	void submit_and_present();

	// the order of these RAII members is crucially important.
	glfw::Window m_window{};
	vk::UniqueInstance m_instance{};
	vk::UniqueSurfaceKHR m_surface{};
	Gpu m_gpu{}; // not an RAII member.
	vk::UniqueDevice m_device{};
	vk::Queue m_queue{}; // not an RAII member.

	std::optional<Swapchain> m_swapchain{};
	// command pool for all render Command Buffers.
	vk::UniqueCommandPool m_render_cmd_pool{};
	// Sync and Command Buffer for virtual frames.
	Buffered<RenderSync> m_render_sync{};
	// Current virtual frame index.
	std::size_t m_frame_index{};

<<<<<<< HEAD
	std::optional<DearImGui> m_imgui{};
=======
	glm::ivec2 m_framebuffer_size{};
	std::optional<RenderTarget> m_render_target{};
>>>>>>> 75b219cc

	// waiter must be the last member to ensure it blocks until device is idle
	// before other members get destroyed.
	ScopedWaiter m_waiter{};
};
} // namespace lvk<|MERGE_RESOLUTION|>--- conflicted
+++ resolved
@@ -58,12 +58,10 @@
 	// Current virtual frame index.
 	std::size_t m_frame_index{};
 
-<<<<<<< HEAD
 	std::optional<DearImGui> m_imgui{};
-=======
+
 	glm::ivec2 m_framebuffer_size{};
 	std::optional<RenderTarget> m_render_target{};
->>>>>>> 75b219cc
 
 	// waiter must be the last member to ensure it blocks until device is idle
 	// before other members get destroyed.
